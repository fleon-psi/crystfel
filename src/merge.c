/*
 * merge.c
 *
 * Parallel weighted merging of intensities
 *
 * Copyright © 2012-2018 Deutsches Elektronen-Synchrotron DESY,
 *                       a research centre of the Helmholtz Association.
 *
 * Authors:
 *   2010-2018 Thomas White <taw@physics.org>
 *
 * This file is part of CrystFEL.
 *
 * CrystFEL is free software: you can redistribute it and/or modify
 * it under the terms of the GNU General Public License as published by
 * the Free Software Foundation, either version 3 of the License, or
 * (at your option) any later version.
 *
 * CrystFEL is distributed in the hope that it will be useful,
 * but WITHOUT ANY WARRANTY; without even the implied warranty of
 * MERCHANTABILITY or FITNESS FOR A PARTICULAR PURPOSE.  See the
 * GNU General Public License for more details.
 *
 * You should have received a copy of the GNU General Public License
 * along with CrystFEL.  If not, see <http://www.gnu.org/licenses/>.
 *
 */

#ifdef HAVE_CONFIG_H
#include <config.h>
#endif


#include <stdlib.h>
#include <assert.h>
#include <gsl/gsl_matrix.h>
#include <gsl/gsl_vector.h>
#include <gsl/gsl_linalg.h>
#include <gsl/gsl_eigen.h>
#include <gsl/gsl_fit.h>

#include "image.h"
#include "peaks.h"
#include "symmetry.h"
#include "geometry.h"
#include "cell.h"
#include "utils.h"
#include "reflist.h"
#include "reflist-utils.h"
#include "cell-utils.h"


/* Minimum partiality of a reflection for it to be merged */
#define MIN_PART_MERGE (0.3)


struct merge_queue_args
{
	RefList *full;
	pthread_rwlock_t full_lock;
	Crystal **crystals;
	int n_started;
	double push_res;
	int use_weak;
	long long int n_reflections;
	int ln_merge;
};


struct merge_worker_args
{
	struct merge_queue_args *qargs;
	Crystal *crystal;
	int crystal_number;
	int n_reflections;
};


static void *create_merge_job(void *vqargs)
{
	struct merge_worker_args *wargs;
	struct merge_queue_args *qargs = vqargs;

	wargs = malloc(sizeof(struct merge_worker_args));
	wargs->qargs = qargs;
	wargs->crystal_number = qargs->n_started;
	wargs->crystal = qargs->crystals[qargs->n_started++];

	return wargs;
}


static int alloc_contribs(struct reflection_contributions *c)
{
	c->contribs = realloc(c->contribs, c->max_contrib*sizeof(Reflection *));
	c->contrib_crystals = realloc(c->contrib_crystals,
	                              c->max_contrib*sizeof(Crystal *));
	if ( c->contribs == NULL ) return 1;
	if ( c->contrib_crystals == NULL ) return 1;
	return 0;
}


/* Find reflection hkl in 'list', creating it if it's not there, under
 * protection of 'lock' and returning a locked reflection */
static Reflection *get_locked_reflection(RefList *list, pthread_rwlock_t *lock,
                                      signed int h, signed int k, signed  int l)
{
	Reflection *f;

	pthread_rwlock_rdlock(lock);
	f = find_refl(list, h, k, l);
	if ( f == NULL ) {

		/* Swap read lock for write lock */
		pthread_rwlock_unlock(lock);
		pthread_rwlock_wrlock(lock);

		/* In the gap between the unlock and the wrlock, the
		 * reflection might have been created by another thread.
		 * So, we must check again */
		f = find_refl(list, h, k, l);
		if ( f == NULL ) {

			struct reflection_contributions *c;

			f = add_refl(list, h, k, l);
			lock_reflection(f);
			pthread_rwlock_unlock(lock);
			set_intensity(f, 0.0);
			set_temp1(f, 0.0);
			set_temp2(f, 0.0);

			c = malloc(sizeof(struct reflection_contributions));
			if ( c != NULL ) {
				c->n_contrib = 0;
				c->max_contrib = 32;
				c->contribs = NULL;
				c->contrib_crystals = NULL;
				if ( alloc_contribs(c) ) {
					set_contributions(f, NULL);
				} else {
					set_contributions(f, c);
				}
			} else {
				set_contributions(f, NULL);
			}

		} else {
			/* Someone else created it */
			lock_reflection(f);
			pthread_rwlock_unlock(lock);
		}

	} else {

		lock_reflection(f);
		pthread_rwlock_unlock(lock);

	}

	return f;
}


static void run_merge_job(void *vwargs, int cookie)
{
	struct merge_worker_args *wargs = vwargs;
	Crystal *cr = wargs->crystal;
	RefList *full = wargs->qargs->full;
	double push_res = wargs->qargs->push_res;
	int ln_merge = wargs->qargs->ln_merge;
	Reflection *refl;
	RefListIterator *iter;
	double G, B;

	wargs->n_reflections = 0;

	/* If this crystal's scaling was dodgy, it doesn't contribute to the
	 * merged intensities */
	if ( crystal_get_user_flag(cr) != 0 ) return;

	G = crystal_get_osf(cr);
	B = crystal_get_Bfac(cr);

	for ( refl = first_refl(crystal_get_reflections(cr), &iter);
	      refl != NULL;
	      refl = next_refl(refl, iter) )
	{
		Reflection *f;
		signed int h, k, l;
		double mean, sumweight, M2, temp, delta, R;
		double corr, res, w;
		struct reflection_contributions *c;

		if ( get_partiality(refl) < MIN_PART_MERGE ) continue;

		if ( !wargs->qargs->use_weak || ln_merge ) {

			if (get_intensity(refl) < 3.0*get_esd_intensity(refl)) {
				continue;
			}

			if ( get_flag(refl) ) continue;

		}

		get_indices(refl, &h, &k, &l);
		f = get_locked_reflection(full, &wargs->qargs->full_lock,
		                          h, k, l);

		mean = get_intensity(f);
		sumweight = get_temp1(f);
		M2 = get_temp2(f);

		res = resolution(crystal_get_cell(cr), h, k, l);

		if ( 2.0*res > crystal_get_resolution_limit(cr)+push_res ) {
			unlock_reflection(f);
			continue;
		}

		/* Total (multiplicative) correction factor */
		corr = 1.0/G * exp(B*res*res) * get_lorentz(refl)
		        / get_partiality(refl);
		if ( isnan(corr) ) {
			ERROR("NaN corr:\n");
			ERROR("G = %f, B = %e\n", G, B);
			ERROR("res = %e\n", res);
			ERROR("p = %f\n", get_partiality(refl));
			unlock_reflection(f);
			continue;
		}

		/* Reflections count less the more they have to be scaled up */
		w = 1.0;

		/* Running mean and variance calculation */
		temp = w + sumweight;
		if (ln_merge) delta = log(get_intensity(refl)*corr) - mean;
		else delta = get_intensity(refl)*corr - mean;
		R = delta * w / temp;
		set_intensity(f, mean + R);
		set_temp2(f, M2 + sumweight * delta * R);
		set_temp1(f, temp);
		set_redundancy(f, get_redundancy(f)+1);

		/* Record this contribution */
		c = get_contributions(f);
		if ( c != NULL ) {
			c->contribs[c->n_contrib] = refl;
			c->contrib_crystals[c->n_contrib++] = cr;
			if ( c->n_contrib == c->max_contrib ) {
				c->max_contrib += 64;
				alloc_contribs(c);
			}
		} /* else, too bad! */

		unlock_reflection(f);

		wargs->n_reflections++;

	}
}


static void finalise_merge_job(void *vqargs, void *vwargs)
{
	struct merge_queue_args *qargs = vqargs;
	struct merge_worker_args *wargs = vwargs;
	qargs->n_reflections += wargs->n_reflections;
	free(vwargs);
}


RefList *merge_intensities(Crystal **crystals, int n, int n_threads,
                           int min_meas,
                           double push_res, int use_weak, int ln_merge)
{
	RefList *full;
	RefList *full2;
	struct merge_queue_args qargs;
	Reflection *refl;
	RefListIterator *iter;

	if ( n == 0 ) return NULL;

	full = reflist_new();

	qargs.full = full;
	qargs.n_started = 0;
	qargs.crystals = crystals;
	qargs.push_res = push_res;
	qargs.use_weak = use_weak;
	qargs.n_reflections = 0;
	qargs.ln_merge = ln_merge;
	pthread_rwlock_init(&qargs.full_lock, NULL);

	run_threads(n_threads, run_merge_job, create_merge_job,
	            finalise_merge_job, &qargs, n, 0, 0, 0);

	pthread_rwlock_destroy(&qargs.full_lock);

	/* Calculate ESDs from variances, including only reflections with
	 * enough measurements */
	full2 = reflist_new();
	if ( full2 == NULL ) return NULL;
	for ( refl = first_refl(full, &iter);
	      refl != NULL;
	      refl = next_refl(refl, iter) )
	{

		/* Correct for averaging log of intensities*/
		if (ln_merge){
			double ln_I, ln_temp2;

			ln_temp2 = get_temp2(refl);
			set_temp2(refl, exp(ln_temp2));

			ln_I = get_intensity(refl);
			set_intensity(refl, exp(ln_I));
		}

		double var;
		int red;

		red = get_redundancy(refl);
		//TODO is this still correct for log averaging?
		var = get_temp2(refl) / get_temp1(refl);
		set_esd_intensity(refl, sqrt(var)/sqrt(red));

		if ( red >= min_meas ) {

			signed int h, k, l;
			Reflection *r2;

			get_indices(refl, &h, &k, &l);
			r2 = add_refl(full2, h, k, l);
			copy_data(r2, refl);

<<<<<<< HEAD
		} else {

			/* We do not need the contribution list any more */
			struct reflection_contributions *c;
			c = get_contributions(refl);
			free(c->contribs);
			free(c->contrib_crystals);
			free(c);

=======
>>>>>>> 3563ec2b
		}
	}

	reflist_free(full);
	return full2;
}


double residual(Crystal *cr, const RefList *full, int free,
                int *pn_used, const char *filename)
{
	Reflection *refl;
	RefListIterator *iter;
	int n_used = 0;
	double num = 0.0;
	double den = 0.0;
	double G = crystal_get_osf(cr);
	double B = crystal_get_Bfac(cr);
	UnitCell *cell = crystal_get_cell(cr);

	for ( refl = first_refl(crystal_get_reflections(cr), &iter);
	      refl != NULL;
	      refl = next_refl(refl, iter) )
	{
		double p, w, corr, res;
		signed int h, k, l;
		Reflection *match;
		double I_full;
		double int1, int2;

		if ( free && !get_flag(refl) ) continue;

		get_indices(refl, &h, &k, &l);
		res = resolution(cell, h, k, l);
		match = find_refl(full, h, k, l);
		if ( match == NULL ) continue;
		I_full = get_intensity(match);

		if ( get_redundancy(match) < 2 ) continue;

		p = get_partiality(refl);
		//if ( p < 0.2 ) continue;

		corr = get_lorentz(refl) / (G * exp(-B*res*res));
		int1 = get_intensity(refl) * corr;
		int2 = p*I_full;
		w = p;

		num += fabs(int1 - int2) * w;
		den += fabs(int1 + int2) * w/2.0;

		n_used++;

	}

	if ( pn_used != NULL ) *pn_used = n_used;
	return num/(den*sqrt(2));
}


double log_residual(Crystal *cr, const RefList *full, int free,
                    int *pn_used, const char *filename)
{
	double dev = 0.0;
	double G, B;
	Reflection *refl;
	RefListIterator *iter;
	int n_used = 0;
	FILE *fh = NULL;

	G = crystal_get_osf(cr);
	B = crystal_get_Bfac(cr);
	if ( filename != NULL ) {
		fh = fopen(filename, "a");
		if ( fh == NULL ) {
			ERROR("Failed to open '%s'\n", filename);
		}
	}

	for ( refl = first_refl(crystal_get_reflections(cr), &iter);
	      refl != NULL;
	      refl = next_refl(refl, iter) )
	{
		double p, L, s, w;
		signed int h, k, l;
		Reflection *match;
		double esd, I_full, I_partial;
		double fx;

		if ( free && !get_flag(refl) ) continue;

		get_indices(refl, &h, &k, &l);
		match = find_refl(full, h, k, l);
		if ( match == NULL ) continue;

		p = get_partiality(refl);
		L = get_lorentz(refl);
		I_partial = get_intensity(refl);
		I_full = get_intensity(match);
		esd = get_esd_intensity(refl);
		s = resolution(crystal_get_cell(cr), h, k, l);

		if ( I_partial <= 3.0*esd ) continue; /* Also because of log */
		if ( get_redundancy(match) < 2 ) continue;
		if ( I_full <= 0 ) continue;  /* Because log */
		if ( p <= 0.0 ) continue; /* Because of log */

		fx = log(G) - B*s*s + log(p) + log(I_full) - log(I_partial) - log(L);
		w = 1.0;
		dev += w*fx*fx;

		if ( fh != NULL ) {
			fprintf(fh, "%4i %4i %4i %e %e\n",
			        h, k, l, s, dev);
		}

	}

	if ( fh != NULL ) fclose(fh);

	if ( pn_used != NULL ) *pn_used = n_used;
	return dev;
}<|MERGE_RESOLUTION|>--- conflicted
+++ resolved
@@ -338,7 +338,6 @@
 			r2 = add_refl(full2, h, k, l);
 			copy_data(r2, refl);
 
-<<<<<<< HEAD
 		} else {
 
 			/* We do not need the contribution list any more */
@@ -348,8 +347,6 @@
 			free(c->contrib_crystals);
 			free(c);
 
-=======
->>>>>>> 3563ec2b
 		}
 	}
 
