--- conflicted
+++ resolved
@@ -209,17 +209,11 @@
 
 /* Returns non-zero if peak has been vetoed.
  * i.e. don't use result if return value is not zero. */
-<<<<<<< HEAD
-int integrate_peak(struct image *image, int cfs, int css,
-                   double *pfs, double *pss, double *intensity, double *sigma,
-                   double ir_inn, double ir_mid, double ir_out)
-=======
 static int integrate_peak(struct image *image, int cfs, int css,
                           double *pfs, double *pss,
                           double *intensity, double *sigma,
                           double ir_inn, double ir_mid, double ir_out,
                           int use_max_adu)
->>>>>>> d7cacb78
 {
 	signed int dfs, dss;
 	double lim_sq, out_lim_sq, mid_lim_sq;
